--- conflicted
+++ resolved
@@ -470,20 +470,11 @@
     isClosed,
     assignee: assigneeNames.length > 0 ? assigneeNames.join(', ') : null,
     dueDate: dueDate ? new Date(dueDate).toISOString() : null,
-<<<<<<< HEAD
     priority: priorityLabel,
     priorityColor,
     tags: extractTagsFromCustomField(task, options),
     project: mapRelationshipFieldValue(projectField),
     deadline: mapDateFieldValue(deadlineField),
-=======
-    priority: task.priority?.priority || 'None',
-    priorityColor: task.priority?.color || null,
-    tags,
-    tagDetails,
-    projectName: extractProjectFromCustomField(customFields, options),
-    deadline: extractDeadlineFromCustomField(customFields, options),
->>>>>>> e86b789c
     url: task.url,
   };
 };
