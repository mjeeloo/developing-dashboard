.app {
  padding: 2.5rem clamp(1.5rem, 3vw, 4rem) 3rem;
  width: 100%;
  margin: 0;
  background: var(--background);
  color: var(--text-primary);
}

.app-grid {
  display: grid;
  gap: clamp(1.5rem, 3vw, 2.5rem);
  grid-template-columns: minmax(0, 1fr);
  grid-template-areas:
    'header'
    'metrics'
    'support'
    'assignee';
}

.header {
  grid-area: header;
  display: grid;
  gap: 0.75rem;
  grid-template-columns: minmax(0, 1fr);
  align-items: stretch;
}

.header-card {
  display: flex;
  align-items: center;
  height: 100%;
  border-radius: 1.125rem;
  border: 1px solid var(--border-color);
  box-shadow: 0 20px 45px rgba(8, 15, 35, 0.55);
  padding: clamp(1rem, 3.5vw, 2.25rem);
  background: var(--background-elevated);
}

.header-image {
  justify-content: flex-start;
  overflow: hidden;
  background: linear-gradient(
    135deg,
    rgba(var(--accent-rgb), 0.18),
    rgba(var(--accent-secondary-rgb), 0.35)
  );
}

.header-image img {
  width: min(100%, 28rem);
  height: auto;
  max-height: 100%;
  display: block;
  aspect-ratio: 584.65 / 117.517;
}

.header-time {
  flex-direction: column;
  justify-content: center;
  align-items: flex-start;
  gap: 0.35rem;
}

@media (min-width: 860px) {
  .header {
    grid-template-columns: minmax(0, 1fr) auto;
  }

  .header-time {
    width: min(100%, clamp(16rem, 24vw, 20rem));
    justify-self: end;
    align-self: stretch;
  }
}

.time-label {
  margin: 0;
  text-transform: uppercase;
  letter-spacing: 0.18em;
  font-size: 0.7rem;
  color: var(--muted);
}

.time-value {
  margin: 0;
  font-size: clamp(2rem, 4vw, 2.65rem);
  font-weight: 700;
  color: var(--accent);
}

.time-date {
  margin: 0;
  font-size: 0.95rem;
  color: var(--text-secondary);
}

.metrics {
  grid-area: metrics;
  display: grid;
  gap: 0.75rem;
  grid-template-columns: repeat(auto-fit, minmax(180px, 1fr));
  grid-auto-rows: minmax(0, 1fr);
  height: 100%;
}

.metric-card {
  background: linear-gradient(135deg, rgba(16, 27, 45, 0.85), rgba(var(--accent-secondary-rgb), 0.7));
  border-radius: 14px;
  padding: 1.25rem 1.5rem;
  box-shadow: 0 22px 44px rgba(3, 7, 18, 0.55);
  display: flex;
  flex-direction: column;
  gap: 0.45rem;
  border: 1px solid var(--border-color);
  height: 100%;
}

.metric-card h3 {
  margin: 0;
  font-size: 1.05rem;
  color: var(--text-secondary);
  font-weight: 600;
}

.metric-value {
  font-size: clamp(1.95rem, 3.75vw, 2.75rem);
  font-weight: 700;
  margin: 0;
  color: var(--accent);
}

.metric-subtitle {
  margin: 0;
  color: var(--muted);
  font-size: 0.85rem;
}

.panel {
  background: var(--background-elevated);
  border-radius: 18px;
  box-shadow: 0 30px 60px rgba(3, 7, 18, 0.55);
  border: 1px solid var(--border-color);
}

.support-panel {
  grid-area: support;
}

.assignee-panel {
  grid-area: assignee;
}

.panel-header {
  padding: 1.5rem 1.75rem 0.5rem;
  border-bottom: 1px solid var(--border-color);
}

.panel-header h2 {
  margin: 0;
  font-size: 1.35rem;
  color: var(--text-primary);
}

.panel-subtitle {
  margin: 0.25rem 0 0;
  color: var(--muted);
  font-size: 0.975rem;
}

.panel-body {
  padding: 1.5rem 1.75rem 2rem;
}

.table-wrapper {
  overflow: hidden;
  overflow-x: auto;
  border-radius: 1rem;
  border: 1px solid var(--border-color);
  background: var(--panel-color);
  box-shadow: inset 0 0 0 1px rgba(255, 255, 255, 0.02);
}

.status-message {
  padding: 1rem 1.5rem;
  border-radius: 0.75rem;
  background: var(--panel-color);
  color: var(--text-secondary);
  font-size: 0.95rem;
  line-height: 1.4;
  border: 1px dashed var(--border-color);
  text-align: center;
}

.status-message.error {
  color: #fca5a5;
  border-color: rgba(var(--accent-rgb), 0.35);
  background: rgba(var(--accent-rgb), 0.12);
}

.support-table {
  width: 100%;
  border-collapse: separate;
  border-spacing: 0;
  min-width: 640px;
  color: var(--text-primary);
}

.support-table th,
.support-table td {
  padding: 0.75rem 0.5rem;
  text-align: left;
  font-size: 0.95rem;
  border-bottom: 1px solid var(--border-color);
}

.support-table tbody td {
  color: var(--text-secondary);
}

.support-table thead th {
  text-transform: uppercase;
  font-size: 0.75rem;
  letter-spacing: 0.08em;
  color: var(--muted);
  background: rgba(var(--accent-secondary-rgb), 0.35);
}

.support-table thead th:first-child {
  border-top-left-radius: 1rem;
  padding-left: 1.25rem;
}

.support-table thead th:last-child {
  border-top-right-radius: 1rem;
  padding-right: 1.25rem;
}

.support-table tbody tr:last-of-type th {
  border-bottom-left-radius: 1rem;
  border-bottom: none;
}

.support-table tbody tr:last-of-type td {
  border-bottom: none;
}

.support-table tbody tr:last-of-type td:last-of-type {
  border-bottom-right-radius: 1rem;
}

.support-table tbody th {
  padding-left: 1.25rem;
}

.support-table tbody td:last-of-type {
  padding-right: 1.25rem;
}

.support-table tbody tr:hover {
  background: rgba(var(--accent-rgb), 0.08);
}

.task-name {
  margin: 0;
  color: var(--text-primary);
  font-weight: 500;
}

.task-cell {
  padding-right: 1rem;
}

.status-cell,
.priority-cell {
  white-space: nowrap;
}

.support-table .assignee-column,
.support-table .project-column {
  white-space: nowrap;
  width: 1%;
}

.chip {
  --chip-bg: rgba(var(--accent-secondary-rgb), 0.35);
  --chip-border: rgba(var(--accent-secondary-rgb), 0.45);
  --chip-accent: var(--accent);
  display: inline-flex;
  align-items: center;
<<<<<<< HEAD
  gap: 0.35rem;
  padding: 0.3rem 0.65rem;
  border-radius: 999px;
  font-size: 0.8rem;
  font-weight: 600;
  letter-spacing: 0.02em;
  line-height: 1.1;
  background: var(--chip-bg);
  border: 1px solid var(--chip-border);
  color: var(--text-primary);
}

.chip-flag {
  color: var(--chip-accent);
  font-size: 0.95em;
}

.chip-dot {
  width: 0.55rem;
  height: 0.55rem;
  border-radius: 999px;
  background: var(--chip-accent);
  box-shadow: 0 0 0 1px rgba(15, 23, 42, 0.55);
  flex-shrink: 0;
}

.chip-label {
  text-transform: none;
}

.chip-priority .chip-label {
  text-transform: capitalize;
=======
  justify-content: center;
  min-height: 1.9rem;
  padding: 0.35rem 0.65rem;
  border-radius: 999px;
  background: rgba(var(--accent-rgb), 0.18);
  color: var(--accent);
  font-weight: 600;
  font-size: 0.75rem;
  letter-spacing: 0.08em;
  line-height: 1;
  text-transform: uppercase;
  border: 1px solid rgba(var(--accent-rgb), 0.35);
>>>>>>> e86b789c
}

.assignee-grid {
  display: grid;
  gap: 1.25rem;
  grid-template-columns: repeat(auto-fit, minmax(240px, 1fr));
  align-items: start;
}

.assignee-card {
  border: 1px solid var(--border-color);
  border-radius: 16px;
  padding: 0.9rem 1.1rem;
  display: flex;
  flex-direction: column;
  gap: 0.75rem;
  background: linear-gradient(180deg, rgba(16, 27, 45, 0.95), rgba(var(--accent-secondary-rgb), 0.65));
  box-shadow: 0 20px 40px rgba(3, 7, 18, 0.45);
}

.assignee-card header {
  display: flex;
  align-items: baseline;
  justify-content: space-between;
  gap: 0.5rem;
}

.assignee-card h3 {
  margin: 0;
  font-size: 1.1rem;
  color: var(--text-primary);
}

.assignee-count {
  font-size: 0.85rem;
  color: var(--muted);
  font-weight: 600;
}

.assignee-card ul {
  margin: 0;
  padding: 0;
  list-style: none;
  display: flex;
  flex-direction: column;
  gap: 0.85rem;
}

.assignee-task-card {
  display: flex;
  flex-direction: column;
  gap: 0.55rem;
  color: var(--text-secondary);
  padding: 1rem 1.1rem;
  background: linear-gradient(
      135deg,
      rgba(var(--accent-secondary-rgb), 0.16),
      rgba(var(--accent-rgb), 0.08)
    );
  border: 1px solid rgba(var(--accent-rgb), 0.22);
  border-radius: 1rem;
  box-shadow: 0 14px 38px rgba(5, 10, 24, 0.45);
}

.assignee-task-heading {
  display: flex;
  align-items: flex-start;
  justify-content: space-between;
  gap: 0.75rem;
}

.assignee-task-heading .task-name {
  flex: 1;
}

.task-meta-row {
  display: flex;
  flex-wrap: wrap;
  gap: 0.4rem;
  align-items: center;
}

.task-pill,
.priority-chip,
.tag-pill,
.meta-pill {
  display: inline-flex;
  align-items: center;
  justify-content: center;
  min-height: 1.9rem;
  padding: 0.35rem 0.65rem;
  border-radius: 999px;
  font-size: 0.75rem;
  font-weight: 600;
  letter-spacing: 0.03em;
  line-height: 1;
  border: 1px solid rgba(var(--accent-rgb), 0.25);
  background: rgba(var(--accent-secondary-rgb), 0.3);
  color: var(--text-secondary);
}

.priority-chip {
  position: relative;
  gap: 0.35rem;
  padding-inline: 0.55rem;
}

.priority-chip svg {
  width: 0.95rem;
  height: 0.95rem;
}

.tag-pill {
  border-color: transparent;
  background: rgba(var(--accent-secondary-rgb), 0.55);
  color: var(--text-primary);
}

.meta-pill {
  color: var(--text-secondary);
  background: rgba(var(--accent-secondary-rgb), 0.25);
}

.task-project {
  text-transform: uppercase;
  letter-spacing: 0.08em;
}

.task-deadline {
  font-weight: 700;
}

.priority-flag-icon {
  display: block;
}

.sr-only {
  position: absolute;
  width: 1px;
  height: 1px;
  padding: 0;
  margin: -1px;
  overflow: hidden;
  clip: rect(0, 0, 0, 0);
  border: 0;
  white-space: nowrap;
}

@media (min-width: 960px) {
  .app-grid {
    grid-template-columns: minmax(0, 1.15fr) minmax(0, 1fr);
    grid-template-areas:
      'header metrics'
      'support assignee';
    align-items: start;
  }

  .metrics {
    grid-template-columns: repeat(3, minmax(0, 1fr));
  }
}

@media (max-width: 720px) {
  .app {
    padding: 2rem 1.25rem 2.5rem;
  }

  .support-table {
    min-width: 0;
  }
}<|MERGE_RESOLUTION|>--- conflicted
+++ resolved
@@ -287,7 +287,6 @@
   --chip-accent: var(--accent);
   display: inline-flex;
   align-items: center;
-<<<<<<< HEAD
   gap: 0.35rem;
   padding: 0.3rem 0.65rem;
   border-radius: 999px;
@@ -320,20 +319,6 @@
 
 .chip-priority .chip-label {
   text-transform: capitalize;
-=======
-  justify-content: center;
-  min-height: 1.9rem;
-  padding: 0.35rem 0.65rem;
-  border-radius: 999px;
-  background: rgba(var(--accent-rgb), 0.18);
-  color: var(--accent);
-  font-weight: 600;
-  font-size: 0.75rem;
-  letter-spacing: 0.08em;
-  line-height: 1;
-  text-transform: uppercase;
-  border: 1px solid rgba(var(--accent-rgb), 0.35);
->>>>>>> e86b789c
 }
 
 .assignee-grid {
