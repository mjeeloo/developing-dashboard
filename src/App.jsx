--- conflicted
+++ resolved
@@ -500,79 +500,8 @@
           ) : null}
           {Object.keys(tasksByAssignee).length > 0 ? (
             <div className="assignee-grid">
-<<<<<<< HEAD
-              {Object.entries(tasksByAssignee).map(([assignee, ownedTasks]) => (
-                <article className="assignee-card" key={assignee}>
-                  <header>
-                    <h3>{assignee}</h3>
-                    <span className="assignee-count">
-                      {ownedTasks.length === 1
-                        ? '1 task'
-                        : `${ownedTasks.length} tasks`}
-                    </span>
-                  </header>
-                  <ul>
-                    {ownedTasks.map((task) => {
-                      const normalizedStatus = task.status?.trim();
-                      const showStatus =
-                        normalizedStatus && normalizedStatus.toLowerCase() !== 'to do';
-
-                      return (
-                        <li key={task.id} className="assignee-task-card">
-                          <div className="assignee-task-heading">
-                            <p className="task-name">{task.name}</p>
-                          </div>
-                          <div className="task-meta-row">
-                            {showStatus ? (
-                              <StatusBadge
-                                status={task.status}
-                                color={task.statusColor}
-                                isClosed={task.isClosed}
-                              />
-                            ) : null}
-                          <span
-                            className="priority-chip"
-                            style={getPriorityStyles(task.priorityColor)}
-                            title={`${task.priority} priority`}
-                          >
-                            <svg
-                              className="priority-flag-icon"
-                              viewBox="0 0 16 16"
-                              role="img"
-                              aria-hidden="true"
-                            >
-                              <path
-                                d="M4 2.25a.75.75 0 0 1 .75-.75h6.147a.75.75 0 0 1 .534 1.284L9.414 5l2.017 2.216A.75.75 0 0 1 10.896 8.5H5.5v5.75a.75.75 0 0 1-1.5 0Z"
-                                fill="currentColor"
-                              />
-                            </svg>
-                            <span className="sr-only">{`${task.priority} priority`}</span>
-                          </span>
-                          {(task.tagDetails && task.tagDetails.length > 0
-                            ? task.tagDetails
-                            : task.tags.map((tag) => ({ name: tag, color: null }))
-                          ).map((tag) => (
-                            <span className="tag-pill" key={tag.name} style={getTagStyles(tag.color)}>
-                              {tag.name}
-                            </span>
-                          ))}
-                          {task.projectName ? (
-                            <span className="meta-pill task-project">{task.projectName}</span>
-                          ) : null}
-                          {task.deadline ? (
-                            <span className="meta-pill task-deadline">Due {formatDate(task.deadline)}</span>
-                          ) : null}
-                          </div>
-                        </li>
-                      );
-                    })}
-                  </ul>
-                </article>
-              ))}
-=======
               {Object.entries(tasksByAssignee).map(([assignee, assigneeData]) => {
                 const ownedTasks = assigneeData.tasks;
-
                 return (
                   <article className="assignee-card" key={assignee}>
                     <header>
@@ -587,6 +516,11 @@
                         <div className="assignee-header-text">
                           <h3>{assignee}</h3>
                           <span className="assignee-count">{ownedTasks.length} tasks</span>
+                          <span className="assignee-count">
+                            {ownedTasks.length === 1
+                              ? '1 task'
+                              : `${ownedTasks.length} tasks`}
+                          </span>
                         </div>
                       </div>
                     </header>
@@ -649,7 +583,6 @@
                   </article>
                 );
               })}
->>>>>>> ebf218ff
             </div>
           ) : null}
         </div>
