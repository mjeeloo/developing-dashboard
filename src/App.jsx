import { useEffect, useMemo, useState } from 'react';
import './App.css';
import logo from './assets/logo.svg';
import { useClickUpTasks } from './hooks/useClickUpTasks.js';

<<<<<<< HEAD
const MetricCard = ({ title, value, subtitle, valueClassName, className }) => (
  <article className={["metric-card", className].filter(Boolean).join(' ')}>
=======
const PLACEHOLDER = '—';

const capitalizeWords = (value) => {
  if (typeof value !== 'string') {
    return '';
  }

  const formatSegment = (segment) => {
    if (!segment) {
      return segment;
    }

    if (/^[A-Z0-9]+$/.test(segment)) {
      return segment;
    }

    return segment.charAt(0).toUpperCase() + segment.slice(1).toLowerCase();
  };

  return value
    .split(/\s+/)
    .filter(Boolean)
    .map((word) => word.split('-').map(formatSegment).join('-'))
    .join(' ');
};

const normalizeHexColor = (value) => {
  if (typeof value !== 'string') {
    return null;
  }

  const trimmed = value.trim();
  if (/^#([0-9a-f]{3})$/i.test(trimmed)) {
    return `#${trimmed
      .slice(1)
      .split('')
      .map((char) => char + char)
      .join('')}`.toUpperCase();
  }

  if (/^#([0-9a-f]{6})$/i.test(trimmed)) {
    return trimmed.toUpperCase();
  }

  if (/^#([0-9a-f]{8})$/i.test(trimmed)) {
    return trimmed.slice(0, 7).toUpperCase();
  }

  return null;
};

const hexToRgba = (hex, alpha) => {
  const normalized = normalizeHexColor(hex);
  if (!normalized) {
    return null;
  }

  const numeric = normalized.slice(1);
  const r = parseInt(numeric.slice(0, 2), 16);
  const g = parseInt(numeric.slice(2, 4), 16);
  const b = parseInt(numeric.slice(4, 6), 16);
  return `rgba(${r}, ${g}, ${b}, ${alpha})`;
};

const createChipStyle = (accentColor, fallbackAccent) => {
  const resolvedAccent = accentColor || fallbackAccent;
  const normalizedAccent = normalizeHexColor(resolvedAccent);
  const style = { '--chip-accent': resolvedAccent || '#38BDF8' };

  if (normalizedAccent) {
    style['--chip-bg'] = hexToRgba(normalizedAccent, 0.2);
    style['--chip-border'] = hexToRgba(normalizedAccent, 0.35);
  }

  return style;
};

const PRIORITY_FALLBACK_COLORS = {
  urgent: '#EF4444',
  high: '#F97316',
  normal: '#38BDF8',
  medium: '#38BDF8',
  low: '#22C55E',
  none: '#64748B',
};

const getPriorityPresentation = (priority, color) => {
  const normalized = typeof priority === 'string' ? priority.trim().toLowerCase() : '';
  const key = normalized || 'none';
  const label = capitalizeWords(key) || 'None';
  const fallbackAccent = PRIORITY_FALLBACK_COLORS[key] || PRIORITY_FALLBACK_COLORS.none;
  const accent = normalizeHexColor(color) || fallbackAccent;

  return {
    label,
    style: createChipStyle(accent, fallbackAccent),
  };
};

const deriveStatusFallbackColor = (status, isClosed) => {
  if (isClosed) {
    return '#22C55E';
  }

  const normalized = typeof status === 'string' ? status.toLowerCase() : '';
  if (/block|hold|wait/i.test(normalized)) {
    return '#F97316';
  }
  if (/review|approval/i.test(normalized)) {
    return '#F59E0B';
  }
  if (/progress|working|doing/i.test(normalized)) {
    return '#38BDF8';
  }
  if (/todo|backlog|ready/i.test(normalized)) {
    return '#6366F1';
  }

  return '#38BDF8';
};

const getStatusPresentation = (status, color, isClosed) => {
  const label = capitalizeWords(status || 'Unknown');
  const fallbackAccent = deriveStatusFallbackColor(status, isClosed);
  const accent = normalizeHexColor(color) || fallbackAccent;

  return {
    label,
    style: createChipStyle(accent, fallbackAccent),
  };
};

const PriorityBadge = ({ priority, color }) => {
  const { label, style } = getPriorityPresentation(priority, color);
  return (
    <span className="chip chip-priority" style={style}>
      <span className="chip-flag" aria-hidden="true">
        ⚑
      </span>
      <span className="chip-label">{label}</span>
    </span>
  );
};

const StatusBadge = ({ status, color, isClosed }) => {
  const { label, style } = getStatusPresentation(status, color, isClosed);
  return (
    <span className="chip chip-status" style={style}>
      <span className="chip-dot" aria-hidden="true" />
      <span className="chip-label">{label}</span>
    </span>
  );
};

const MetricCard = ({ title, value, subtitle }) => (
  <article className="metric-card">
>>>>>>> f3d36088
    <h3>{title}</h3>
    <p className={['metric-value', valueClassName].filter(Boolean).join(' ')}>{value}</p>
    {subtitle ? <p className="metric-subtitle">{subtitle}</p> : null}
  </article>
);

const formatShortDate = (value, fallback) => {
  if (!value) {
    return fallback;
  }

  const date = new Date(value);
  if (Number.isNaN(date.getTime())) {
    return fallback;
  }

  return new Intl.DateTimeFormat('en-US', {
    month: 'short',
    day: 'numeric',
  }).format(date);
};

const formatDate = (value) => formatShortDate(value, 'No due date');

const formatDeadline = (value) => formatShortDate(value, PLACEHOLDER);

const clampAlpha = (value) => {
  if (Number.isNaN(value) || value < 0) {
    return 0;
  }
  if (value > 1) {
    return 1;
  }
  return value;
};

const withAlpha = (color, alpha = 0.2) => {
  if (typeof color !== 'string' || color.length === 0) {
    return null;
  }

  const normalized = color.trim();
  if (!normalized.startsWith('#')) {
    return normalized;
  }

  let hex = normalized.slice(1);
  if (hex.length === 3) {
    hex = hex
      .split('')
      .map((char) => `${char}${char}`)
      .join('');
  }

  if (hex.length !== 6) {
    return normalized;
  }

  const parsed = Number.parseInt(hex, 16);
  if (Number.isNaN(parsed)) {
    return normalized;
  }

  const r = (parsed >> 16) & 255;
  const g = (parsed >> 8) & 255;
  const b = parsed & 255;

  return `rgba(${r}, ${g}, ${b}, ${clampAlpha(alpha)})`;
};

const getStatusStyles = (color) => {
  if (!color) {
    return {};
  }

  return {
    color,
    borderColor: withAlpha(color, 0.45) || color,
    backgroundColor: withAlpha(color, 0.18) || color,
  };
};

const getPriorityStyles = (color) => {
  if (!color) {
    return {};
  }

  return {
    color,
    borderColor: withAlpha(color, 0.35) || color,
    backgroundColor: withAlpha(color, 0.16) || color,
  };
};

const getTagStyles = (color) => {
  if (!color) {
    return {};
  }

  return {
    color,
    borderColor: withAlpha(color, 0.35) || color,
    backgroundColor: withAlpha(color, 0.18) || color,
  };
};

function App() {
  const { tasks, status, error } = useClickUpTasks();
  const [now, setNow] = useState(() => new Date());
  useEffect(() => {
    const interval = window.setInterval(() => {
      setNow(new Date());
    }, 1000 * 30);

    return () => {
      window.clearInterval(interval);
    };
  }, []);

  const currentTime = useMemo(
    () =>
      new Intl.DateTimeFormat('en-US', {
        hour: '2-digit',
        minute: '2-digit',
        hour12: false,
      }).format(now),
    [now],
  );

  const currentDate = useMemo(
    () =>
      new Intl.DateTimeFormat('en-US', {
        weekday: 'long',
        month: 'long',
        day: 'numeric',
        year: 'numeric',
      }).format(now),
    [now],
  );

  const activeTasks = useMemo(
    () => tasks.filter((task) => !task.isClosed),
    [tasks],
  );

  const supportTasks = useMemo(
    () => activeTasks.filter((task) => task.tags.includes('Support')),
    [activeTasks],
  );

  const vulnerabilityCount = useMemo(
    () => activeTasks.filter((task) => task.tags.includes('Vulnerability')).length,
    [activeTasks],
  );

  const downtimeCount = useMemo(
    () => activeTasks.filter((task) => task.tags.includes('Downtime')).length,
    [activeTasks],
  );

  const urgentCount = useMemo(
    () => activeTasks.filter((task) => task.priority.toLowerCase() === 'urgent').length,
    [activeTasks],
  );

  const assignedTasks = useMemo(
    () =>
      activeTasks.filter((task) => {
        return Boolean(task.assignee);
      }),
    [activeTasks],
  );

  const tasksByAssignee = useMemo(() => {
    return assignedTasks.reduce((accumulator, task) => {
      const owner = task.assignee;
      if (!accumulator[owner]) {
        accumulator[owner] = [];
      }
      accumulator[owner].push(task);
      return accumulator;
    }, {});
  }, [assignedTasks]);

  return (
    <div className="app">
      <div className="app-grid">
        <header className="header">
          <div className="header-image header-card" role="img" aria-label="TV dashboard header image">
            <img src={logo} alt="" />
          </div>
          <div className="header-time header-card" aria-live="polite">
            <p className="time-label">Current time</p>
            <p className="time-value">{currentTime}</p>
            <p className="time-date">{currentDate}</p>
          </div>
        </header>
        <section className="metrics" aria-label="Key risk indicators">
          <MetricCard
            title="Vulnerabilities"
            value={status === 'success' ? vulnerabilityCount : '—'}
            subtitle='Tagged with "Vulnerability"'
          />
          <MetricCard
            title="Downtime follow-ups"
            value={status === 'success' ? downtimeCount : '—'}
            subtitle='Tagged with "Downtime"'
          />
          <MetricCard
            title="Urgent priority tasks"
            value={status === 'success' ? urgentCount : '—'}
            className={status === 'success' && urgentCount > 0 ? 'metric-card--alert' : ''}
            valueClassName={status === 'success' && urgentCount > 0 ? 'metric-value--alert' : ''}
            subtitle='Priority set to "Urgent"'
          />
        </section>

        <section className="panel support-panel" aria-labelledby="support-tasks-heading">
        <div className="panel-header">
          <h2 id="support-tasks-heading">Support tasks</h2>
          <p className="panel-subtitle">All tasks labeled with the "Support" tag</p>
        </div>
        <div className="panel-body">
          {status === 'loading' ? (
            <p className="status-message" role="status">
              Loading tasks from ClickUp…
            </p>
          ) : null}
          {status === 'error' ? (
            <p className="status-message error" role="alert">
              {error?.message ?? 'Unable to load tasks from ClickUp.'}
            </p>
          ) : null}
          {status === 'success' && supportTasks.length === 0 ? (
            <p className="status-message" role="status">
              No tasks with the 'Support' tag are currently open.
            </p>
          ) : null}
          {supportTasks.length > 0 ? (
            <div className="table-wrapper">
              <table className="support-table">
                <thead>
                  <tr>
                    <th scope="col">Task</th>
                    <th scope="col">Status</th>
                    <th scope="col" className="assignee-column">Assignee</th>
                    <th scope="col" className="project-column">Project</th>
                    <th scope="col">Priority</th>
                    <th scope="col">Deadline</th>
                  </tr>
                </thead>
                <tbody>
                  {supportTasks.map((task) => (
                  <tr key={task.id}>
                    <th scope="row" className="task-cell">
                      <span className="task-name">{task.name}</span>
                    </th>
                    <td className="status-cell">
                      <StatusBadge status={task.status} color={task.statusColor} isClosed={task.isClosed} />
                    </td>
                    <td className="assignee-column">{task.assignee ?? PLACEHOLDER}</td>
                    <td className="project-column">{task.projectName ?? PLACEHOLDER}</td>
                    <td className="priority-cell">
                      <PriorityBadge priority={task.priority} color={task.priorityColor} />
                    </td>
                    <td>{formatDeadline(task.deadline ?? task.dueDate)}</td>
                  </tr>
                ))}
              </tbody>
              </table>
            </div>
          ) : null}
        </div>
        </section>

        <section className="panel assignee-panel" aria-labelledby="assignee-heading">
        <div className="panel-header">
          <h2 id="assignee-heading">Tasks by assignee</h2>
          <p className="panel-subtitle">
            Overview of all tasks by assignee
          </p>
        </div>
        <div className="panel-body">
          {status === 'loading' ? (
            <p className="status-message" role="status">
              Loading tasks from ClickUp…
            </p>
          ) : null}
          {status === 'error' ? (
            <p className="status-message error" role="alert">
              {error?.message ?? 'Unable to load tasks from ClickUp.'}
            </p>
          ) : null}
          {status === 'success' && Object.keys(tasksByAssignee).length === 0 ? (
            <p className="status-message" role="status">
              No tasks available for the workload overview.
            </p>
          ) : null}
          {Object.keys(tasksByAssignee).length > 0 ? (
            <div className="assignee-grid">
              {Object.entries(tasksByAssignee).map(([assignee, ownedTasks]) => (
                <article className="assignee-card" key={assignee}>
                  <header>
                    <h3>{assignee}</h3>
                    <span className="assignee-count">{ownedTasks.length} tasks</span>
                  </header>
                  <ul>
                    {ownedTasks.map((task) => {
                      const normalizedStatus = task.status?.trim();
                      const showStatus =
                        normalizedStatus && normalizedStatus.toLowerCase() !== 'to do';
                      const statusLabel = normalizedStatus ? normalizedStatus.toUpperCase() : '';

                      return (
                        <li key={task.id} className="assignee-task-card">
                          <div className="assignee-task-heading">
                            <p className="task-name">{task.name}</p>
                          </div>
                          <div className="task-meta-row">
                            {showStatus ? (
                              <span className="status-pill" style={getStatusStyles(task.statusColor)}>
                                {statusLabel}
                              </span>
                            ) : null}
                          <span
                            className="priority-chip"
                            style={getPriorityStyles(task.priorityColor)}
                            title={`${task.priority} priority`}
                          >
                            <svg
                              className="priority-flag-icon"
                              viewBox="0 0 16 16"
                              role="img"
                              aria-hidden="true"
                            >
                              <path
                                d="M4 2.25a.75.75 0 0 1 .75-.75h6.147a.75.75 0 0 1 .534 1.284L9.414 5l2.017 2.216A.75.75 0 0 1 10.896 8.5H5.5v5.75a.75.75 0 0 1-1.5 0Z"
                                fill="currentColor"
                              />
                            </svg>
                            <span className="sr-only">{`${task.priority} priority`}</span>
                          </span>
                          {(task.tagDetails && task.tagDetails.length > 0
                            ? task.tagDetails
                            : task.tags.map((tag) => ({ name: tag, color: null }))
                          ).map((tag) => (
                            <span className="tag-pill" key={tag.name} style={getTagStyles(tag.color)}>
                              {tag.name}
                            </span>
                          ))}
                          {task.projectName ? (
                            <span className="meta-pill task-project">{task.projectName}</span>
                          ) : null}
                          {task.deadline ? (
                            <span className="meta-pill task-deadline">Due {formatDate(task.deadline)}</span>
                          ) : null}
                          </div>
                        </li>
                      );
                    })}
                  </ul>
                </article>
              ))}
            </div>
          ) : null}
        </div>
        </section>
      </div>
    </div>
  );
}

export default App;<|MERGE_RESOLUTION|>--- conflicted
+++ resolved
@@ -3,10 +3,8 @@
 import logo from './assets/logo.svg';
 import { useClickUpTasks } from './hooks/useClickUpTasks.js';
 
-<<<<<<< HEAD
 const MetricCard = ({ title, value, subtitle, valueClassName, className }) => (
   <article className={["metric-card", className].filter(Boolean).join(' ')}>
-=======
 const PLACEHOLDER = '—';
 
 const capitalizeWords = (value) => {
@@ -163,7 +161,6 @@
 
 const MetricCard = ({ title, value, subtitle }) => (
   <article className="metric-card">
->>>>>>> f3d36088
     <h3>{title}</h3>
     <p className={['metric-value', valueClassName].filter(Boolean).join(' ')}>{value}</p>
     {subtitle ? <p className="metric-subtitle">{subtitle}</p> : null}
