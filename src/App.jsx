import { useEffect, useMemo, useState } from 'react';
import './App.css';
import logo from './assets/logo.svg';
import { useClickUpTasks } from './hooks/useClickUpTasks.js';

const PLACEHOLDER = '—';

const capitalizeWords = (value) => {
  if (typeof value !== 'string') {
    return '';
  }

  const formatSegment = (segment) => {
    if (!segment) {
      return segment;
    }

    if (/^[A-Z0-9]+$/.test(segment)) {
      return segment;
    }

    return segment.charAt(0).toUpperCase() + segment.slice(1).toLowerCase();
  };

  return value
    .split(/\s+/)
    .filter(Boolean)
    .map((word) => word.split('-').map(formatSegment).join('-'))
    .join(' ');
};

const normalizeHexColor = (value) => {
  if (typeof value !== 'string') {
    return null;
  }

  const trimmed = value.trim();
  if (/^#([0-9a-f]{3})$/i.test(trimmed)) {
    return `#${trimmed
      .slice(1)
      .split('')
      .map((char) => char + char)
      .join('')}`.toUpperCase();
  }

  if (/^#([0-9a-f]{6})$/i.test(trimmed)) {
    return trimmed.toUpperCase();
  }

  if (/^#([0-9a-f]{8})$/i.test(trimmed)) {
    return trimmed.slice(0, 7).toUpperCase();
  }

  return null;
};

const hexToRgba = (hex, alpha) => {
  const normalized = normalizeHexColor(hex);
  if (!normalized) {
    return null;
  }

  const numeric = normalized.slice(1);
  const r = parseInt(numeric.slice(0, 2), 16);
  const g = parseInt(numeric.slice(2, 4), 16);
  const b = parseInt(numeric.slice(4, 6), 16);
  return `rgba(${r}, ${g}, ${b}, ${alpha})`;
};

const createChipStyle = (accentColor, fallbackAccent) => {
  const resolvedAccent = accentColor || fallbackAccent;
  const normalizedAccent = normalizeHexColor(resolvedAccent);
  const style = { '--chip-accent': resolvedAccent || '#38BDF8' };

  if (normalizedAccent) {
    style['--chip-bg'] = hexToRgba(normalizedAccent, 0.2);
    style['--chip-border'] = hexToRgba(normalizedAccent, 0.35);
  }

  return style;
};

const PRIORITY_FALLBACK_COLORS = {
  urgent: '#EF4444',
  high: '#F97316',
  normal: '#38BDF8',
  medium: '#38BDF8',
  low: '#22C55E',
  none: '#64748B',
};

const getPriorityPresentation = (priority, color) => {
  const normalized = typeof priority === 'string' ? priority.trim().toLowerCase() : '';
  const key = normalized || 'none';
  const label = capitalizeWords(key) || 'None';
  const fallbackAccent = PRIORITY_FALLBACK_COLORS[key] || PRIORITY_FALLBACK_COLORS.none;
  const accent = normalizeHexColor(color) || fallbackAccent;

  return {
    label,
    style: createChipStyle(accent, fallbackAccent),
  };
};

const deriveStatusFallbackColor = (status, isClosed) => {
  if (isClosed) {
    return '#22C55E';
  }

  const normalized = typeof status === 'string' ? status.toLowerCase() : '';
  if (/block|hold|wait/i.test(normalized)) {
    return '#F97316';
  }
  if (/review|approval/i.test(normalized)) {
    return '#F59E0B';
  }
  if (/progress|working|doing/i.test(normalized)) {
    return '#38BDF8';
  }
  if (/todo|backlog|ready/i.test(normalized)) {
    return '#6366F1';
  }

  return '#38BDF8';
};

const getStatusPresentation = (status, color, isClosed) => {
  const label = capitalizeWords(status || 'Unknown');
  const fallbackAccent = deriveStatusFallbackColor(status, isClosed);
  const accent = normalizeHexColor(color) || fallbackAccent;

  return {
    label,
    style: createChipStyle(accent, fallbackAccent),
  };
};

const PriorityBadge = ({ priority, color }) => {
  const { label, style } = getPriorityPresentation(priority, color);
  return (
    <span className="chip chip-priority" style={style}>
      <span className="chip-flag" aria-hidden="true">
        ⚑
      </span>
      <span className="chip-label">{label}</span>
    </span>
  );
};

const StatusBadge = ({ status, color, isClosed }) => {
  const { label, style } = getStatusPresentation(status, color, isClosed);
  return (
    <span className="chip chip-status" style={style}>
      <span className="chip-dot" aria-hidden="true" />
      <span className="chip-label">{label}</span>
    </span>
  );
};

const MetricCard = ({ title, value, subtitle }) => (
  <article className="metric-card">
    <h3>{title}</h3>
    <p className="metric-value">{value}</p>
    {subtitle ? <p className="metric-subtitle">{subtitle}</p> : null}
  </article>
);

const formatDeadline = (value) => {
  if (!value) return PLACEHOLDER;
  const date = new Date(value);
  if (Number.isNaN(date.getTime())) {
    return PLACEHOLDER;
  }
  return new Intl.DateTimeFormat('en-US', {
    month: 'short',
    day: 'numeric',
  }).format(date);
};

const clampAlpha = (value) => {
  if (Number.isNaN(value) || value < 0) {
    return 0;
  }
  if (value > 1) {
    return 1;
  }
  return value;
};

const withAlpha = (color, alpha = 0.2) => {
  if (typeof color !== 'string' || color.length === 0) {
    return null;
  }

  const normalized = color.trim();
  if (!normalized.startsWith('#')) {
    return normalized;
  }

  let hex = normalized.slice(1);
  if (hex.length === 3) {
    hex = hex
      .split('')
      .map((char) => `${char}${char}`)
      .join('');
  }

  if (hex.length !== 6) {
    return normalized;
  }

  const parsed = Number.parseInt(hex, 16);
  if (Number.isNaN(parsed)) {
    return normalized;
  }

  const r = (parsed >> 16) & 255;
  const g = (parsed >> 8) & 255;
  const b = parsed & 255;

  return `rgba(${r}, ${g}, ${b}, ${clampAlpha(alpha)})`;
};

const getStatusStyles = (color) => {
  if (!color) {
    return {};
  }

  return {
    color,
    borderColor: withAlpha(color, 0.45) || color,
    backgroundColor: withAlpha(color, 0.18) || color,
  };
};

const getPriorityStyles = (color) => {
  if (!color) {
    return {};
  }

  return {
    color,
    borderColor: withAlpha(color, 0.35) || color,
    backgroundColor: withAlpha(color, 0.16) || color,
  };
};

const getTagStyles = (color) => {
  if (!color) {
    return {};
  }

  return {
    color,
    borderColor: withAlpha(color, 0.35) || color,
    backgroundColor: withAlpha(color, 0.18) || color,
  };
};

function App() {
  const { tasks, status, error } = useClickUpTasks();
  const [now, setNow] = useState(() => new Date());

  useEffect(() => {
    const interval = window.setInterval(() => {
      setNow(new Date());
    }, 1000 * 30);

    return () => {
      window.clearInterval(interval);
    };
  }, []);

  const currentTime = useMemo(
    () =>
      new Intl.DateTimeFormat('en-US', {
        hour: '2-digit',
        minute: '2-digit',
        hour12: false,
      }).format(now),
    [now],
  );

  const currentDate = useMemo(
    () =>
      new Intl.DateTimeFormat('en-US', {
        weekday: 'long',
        month: 'long',
        day: 'numeric',
        year: 'numeric',
      }).format(now),
    [now],
  );

  const activeTasks = useMemo(
    () => tasks.filter((task) => !task.isClosed),
    [tasks],
  );

  const supportTasks = useMemo(
    () => activeTasks.filter((task) => task.tags.includes('Support')),
    [activeTasks],
  );

  const vulnerabilityCount = useMemo(
    () => activeTasks.filter((task) => task.tags.includes('Vulnerability')).length,
    [activeTasks],
  );

  const downtimeCount = useMemo(
    () => activeTasks.filter((task) => task.tags.includes('Downtime')).length,
    [activeTasks],
  );

  const urgentCount = useMemo(
    () => activeTasks.filter((task) => task.priority.toLowerCase() === 'urgent').length,
    [activeTasks],
  );

  const assignedTasks = useMemo(
    () =>
      activeTasks.filter((task) => {
        return Boolean(task.assignee);
      }),
    [activeTasks],
  );

  const tasksByAssignee = useMemo(() => {
    return assignedTasks.reduce((accumulator, task) => {
      const owner = task.assignee;
      if (!accumulator[owner]) {
        accumulator[owner] = [];
      }
      accumulator[owner].push(task);
      return accumulator;
    }, {});
  }, [assignedTasks]);

  return (
    <div className="app">
      <div className="app-grid">
        <header className="header">
          <div className="header-image header-card" role="img" aria-label="TV dashboard header image">
            <img src={logo} alt="" />
          </div>
          <div className="header-time header-card" aria-live="polite">
            <p className="time-label">Current time</p>
            <p className="time-value">{currentTime}</p>
            <p className="time-date">{currentDate}</p>
          </div>
        </header>
        <section className="metrics" aria-label="Key risk indicators">
          <MetricCard
            title="Vulnerabilities"
            value={status === 'success' ? vulnerabilityCount : '—'}
            subtitle='Tagged with "Vulnerability"'
          />
          <MetricCard
            title="Downtime follow-ups"
            value={status === 'success' ? downtimeCount : '—'}
            subtitle='Tagged with "Downtime"'
          />
          <MetricCard
            title="Urgent priority tasks"
            value={status === 'success' ? urgentCount : '—'}
            subtitle='Priority set to "Urgent"'
          />
        </section>

        <section className="panel support-panel" aria-labelledby="support-tasks-heading">
        <div className="panel-header">
          <h2 id="support-tasks-heading">Support tasks</h2>
          <p className="panel-subtitle">All tasks labeled with the "Support" tag</p>
        </div>
        <div className="panel-body">
          {status === 'loading' ? (
            <p className="status-message" role="status">
              Loading tasks from ClickUp…
            </p>
          ) : null}
          {status === 'error' ? (
            <p className="status-message error" role="alert">
              {error?.message ?? 'Unable to load tasks from ClickUp.'}
            </p>
          ) : null}
          {status === 'success' && supportTasks.length === 0 ? (
            <p className="status-message" role="status">
              No tasks with the 'Support' tag are currently open.
            </p>
          ) : null}
          {supportTasks.length > 0 ? (
            <div className="table-wrapper">
              <table className="support-table">
                <thead>
                  <tr>
                    <th scope="col">Task</th>
                    <th scope="col">Status</th>
                    <th scope="col" className="assignee-column">Assignee</th>
                    <th scope="col" className="project-column">Project</th>
                    <th scope="col">Priority</th>
                    <th scope="col">Deadline</th>
                  </tr>
                </thead>
                <tbody>
                  {supportTasks.map((task) => (
<<<<<<< HEAD
                    <tr key={task.id}>
                      <th scope="row" className="task-cell">
                        <span className="task-name">{task.name}</span>
                      </th>
                      <td className="status-cell">
                        <StatusBadge status={task.status} color={task.statusColor} isClosed={task.isClosed} />
                      </td>
                      <td className="assignee-column">{task.assignee ?? PLACEHOLDER}</td>
                      <td className="project-column">{task.project ?? PLACEHOLDER}</td>
                      <td className="priority-cell">
                        <PriorityBadge priority={task.priority} color={task.priorityColor} />
                      </td>
                      <td>{formatDeadline(task.deadline ?? task.dueDate)}</td>
                    </tr>
                  ))}
                </tbody>
=======
                  <tr key={task.id}>
                    <th scope="row">
                      <span className="task-id">{task.id}</span>
                      <span className="task-name">{task.name}</span>
                    </th>
                    <td>{task.assignee ?? 'Unassigned'}</td>
                    <td>
                      <span className="status-pill" style={getStatusStyles(task.statusColor)}>
                        {task.status?.toUpperCase()}
                      </span>
                    </td>
                    <td>{task.priority}</td>
                    <td>{formatDate(task.dueDate)}</td>
                  </tr>
                ))}
              </tbody>
>>>>>>> e86b789c
              </table>
            </div>
          ) : null}
        </div>
        </section>

        <section className="panel assignee-panel" aria-labelledby="assignee-heading">
        <div className="panel-header">
          <h2 id="assignee-heading">Tasks by assignee</h2>
          <p className="panel-subtitle">
            Overview of all tasks by assignee
          </p>
        </div>
        <div className="panel-body">
          {status === 'loading' ? (
            <p className="status-message" role="status">
              Loading tasks from ClickUp…
            </p>
          ) : null}
          {status === 'error' ? (
            <p className="status-message error" role="alert">
              {error?.message ?? 'Unable to load tasks from ClickUp.'}
            </p>
          ) : null}
          {status === 'success' && Object.keys(tasksByAssignee).length === 0 ? (
            <p className="status-message" role="status">
              No tasks available for the workload overview.
            </p>
          ) : null}
          {Object.keys(tasksByAssignee).length > 0 ? (
            <div className="assignee-grid">
              {Object.entries(tasksByAssignee).map(([assignee, ownedTasks]) => (
                <article className="assignee-card" key={assignee}>
                  <header>
                    <h3>{assignee}</h3>
                    <span className="assignee-count">{ownedTasks.length} tasks</span>
                  </header>
                  <ul>
                    {ownedTasks.map((task) => {
                      const normalizedStatus = task.status?.trim();
                      const showStatus =
                        normalizedStatus && normalizedStatus.toLowerCase() !== 'to do';
                      const statusLabel = normalizedStatus ? normalizedStatus.toUpperCase() : '';

                      return (
                        <li key={task.id} className="assignee-task-card">
                          <div className="assignee-task-heading">
                            <p className="task-name">{task.name}</p>
                          </div>
                          <div className="task-meta-row">
                            {showStatus ? (
                              <span className="status-pill" style={getStatusStyles(task.statusColor)}>
                                {statusLabel}
                              </span>
                            ) : null}
                          <span
                            className="priority-chip"
                            style={getPriorityStyles(task.priorityColor)}
                            title={`${task.priority} priority`}
                          >
                            <svg
                              className="priority-flag-icon"
                              viewBox="0 0 16 16"
                              role="img"
                              aria-hidden="true"
                            >
                              <path
                                d="M4 2.25a.75.75 0 0 1 .75-.75h6.147a.75.75 0 0 1 .534 1.284L9.414 5l2.017 2.216A.75.75 0 0 1 10.896 8.5H5.5v5.75a.75.75 0 0 1-1.5 0Z"
                                fill="currentColor"
                              />
                            </svg>
                            <span className="sr-only">{`${task.priority} priority`}</span>
                          </span>
                          {(task.tagDetails && task.tagDetails.length > 0
                            ? task.tagDetails
                            : task.tags.map((tag) => ({ name: tag, color: null }))
                          ).map((tag) => (
                            <span className="tag-pill" key={tag.name} style={getTagStyles(tag.color)}>
                              {tag.name}
                            </span>
                          ))}
                          {task.projectName ? (
                            <span className="meta-pill task-project">{task.projectName}</span>
                          ) : null}
                          {task.deadline ? (
                            <span className="meta-pill task-deadline">Due {formatDate(task.deadline)}</span>
                          ) : null}
                          </div>
                        </li>
                      );
                    })}
                  </ul>
                </article>
              ))}
            </div>
          ) : null}
        </div>
        </section>
      </div>
    </div>
  );
}

export default App;<|MERGE_RESOLUTION|>--- conflicted
+++ resolved
@@ -403,7 +403,6 @@
                 </thead>
                 <tbody>
                   {supportTasks.map((task) => (
-<<<<<<< HEAD
                     <tr key={task.id}>
                       <th scope="row" className="task-cell">
                         <span className="task-name">{task.name}</span>
@@ -420,24 +419,6 @@
                     </tr>
                   ))}
                 </tbody>
-=======
-                  <tr key={task.id}>
-                    <th scope="row">
-                      <span className="task-id">{task.id}</span>
-                      <span className="task-name">{task.name}</span>
-                    </th>
-                    <td>{task.assignee ?? 'Unassigned'}</td>
-                    <td>
-                      <span className="status-pill" style={getStatusStyles(task.statusColor)}>
-                        {task.status?.toUpperCase()}
-                      </span>
-                    </td>
-                    <td>{task.priority}</td>
-                    <td>{formatDate(task.dueDate)}</td>
-                  </tr>
-                ))}
-              </tbody>
->>>>>>> e86b789c
               </table>
             </div>
           ) : null}
