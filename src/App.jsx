--- conflicted
+++ resolved
@@ -705,7 +705,6 @@
                                     {task.priority ? `${task.priority} priority` : 'Priority'}
                                   </span>
                                 </span>
-<<<<<<< HEAD
                               ))}
                               {task.projectName ? (
                                 <span className="meta-pill task-project">
@@ -793,7 +792,6 @@
             </div>
           ) : null}
         </div>
-=======
                                 {tags.map((tag) => (
                                   <span
                                     className="tag-pill"
@@ -823,7 +821,6 @@
             ) : null}
 
           </div>
->>>>>>> e11868ec
         </section>
       </div>
     </div>
